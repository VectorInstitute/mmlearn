"""Contrastive pretraining task."""

import inspect
import itertools
from dataclasses import dataclass
from functools import partial
from typing import Any, Dict, List, Literal, Mapping, Optional, Tuple, Union

import lightning as L  # noqa: N812
import torch
import torch.distributed
import torch.distributed.nn
from hydra_zen import store
from lightning.pytorch.utilities.types import OptimizerLRScheduler
from lightning_utilities.core.rank_zero import rank_zero_warn
from torch import nn

from mmlearn.datasets.core import Modalities, find_matching_indices
from mmlearn.datasets.core.modalities import Modality
from mmlearn.modules.losses import CLIPLoss
from mmlearn.tasks.hooks import EvaluationHooks


_unsupported_modality_error = (
    "Found unsupported modality `{}` in the input. Supported modalities are "
    f"{Modalities.list_modalities()}."
    "HINT: New modalities can be added with `Modalities.register_modality` method."
)


@dataclass
class ModuleKeySpec:
    """Module key specification for mapping modules to modalities."""

    encoder_key: Optional[str] = None
    head_key: Optional[str] = None
    postprocessor_key: Optional[str] = None


@dataclass
class LossPairSpec:
    """Specification for a pair of modalities to compute the contrastive loss."""

    modalities: Tuple[str, str]
    weight: float = 1.0


@dataclass
class AuxiliaryTaskSpec:
    """Specification for an auxiliary task to run alongside the main task."""

    modality: str
    task: Any  # `functools.partial[L.LightningModule]` expected
    loss_weight: float = 1.0


@dataclass
class EvaluationSpec:
    """Specification for an evaluation task."""

    task: Any  # `EvaluationHooks` expected
    run_on_validation: bool = True
    run_on_test: bool = True


@store(group="task", provider="mmlearn")
class ContrastivePretraining(L.LightningModule):
    """Contrastive pretraining task.

    This class supports contrastive pretraining with `N` modalities of data. It
    allows the sharing of encoders, heads, and postprocessors across modalities.
    It also supports computing the contrastive loss between specified pairs of
    modalities, as well as training auxiliary tasks alongside the main contrastive
    pretraining task.

    Parameters
    ----------
    encoders : Dict[str, nn.Module]
        A dictionary of encoders. The keys can be any string, including the names of
        any supported modalities. If the keys are not supported modalities, the
        `modality_module_mapping` parameter must be provided to map the encoders to
        specific modalities. The encoders are expected to take a dictionary of input
        values and return a list-like object with the first element being the encoded
        values. This first element is passed on to the heads or postprocessors and
        the remaining elements are ignored.
    heads : Dict[str, Union[nn.Module, Dict[str, nn.Module]]], optional, default=None
        A dictionary of modules that process the encoder outputs, usually projection
        heads. If the keys do not correspond to the name of a supported modality,
        the `modality_module_mapping` parameter must be provided. If any of the values
        are dictionaries, they will be wrapped in a `nn.Sequential` module. All
        head modules are expected to take a single input tensor and return a single
        output tensor.
    postprocessors : Dict[str, Union[nn.Module, Dict[str, nn.Module]]], optional, default=None
        A dictionary of modules that process the head outputs. If the keys do not
        correspond to the name of a supported modality, the `modality_module_mapping`
        parameter must be provided. If any of the values are dictionaries, they will
        be wrapped in a `nn.Sequential` module. All postprocessor modules are expected
        to take a single input tensor and return a single output tensor.
    modality_module_mapping : Dict[str, ModuleKeySpec], optional, default=None
        A dictionary mapping modalities to encoders, heads, and postprocessors.
        Useful for reusing the same instance of a module across multiple modalities.
    optimizer : partial[torch.optim.Optimizer], optional, default=None
        The optimizer to use for training. This is expected to be a partial function,
        created using `functools.partial`, that takes the model parameters as the
        only required argument. If not provided, training will continue without an
        optimizer.
    lr_scheduler : Union[Dict[str, Union[partial[torch.optim.lr_scheduler.LRScheduler], Any]], partial[torch.optim.lr_scheduler.LRScheduler]], optional, default=None
        The learning rate scheduler to use for training. This can be a partial function
        that takes the optimizer as the only required argument or a dictionary with
        a `scheduler` key that specifies the scheduler and an optional `extras` key
        that specifies additional arguments to pass to the scheduler. If not provided,
        the learning rate will not be adjusted during training.
    loss : CLIPLoss, optional, default=None
        The loss function to use.
    modality_loss_pairs : List[LossPairSpec], optional, default=None
        A list of pairs of modalities to compute the contrastive loss between and
        the weight to apply to each pair.
    auxiliary_tasks : Dict[str, AuxiliaryTaskSpec], optional, default=None
        Auxiliary tasks to run alongside the main contrastive pretraining task.
        The auxiliary task module is expected to be a partially-initialized instance
        of a `LightningModule` created using `functools.partial`, such that an
        initialized encoder can be passed as the only argument. The `modality`
        parameter specifies the modality of the encoder to use for the auxiliary task.
        The `loss_weight` parameter specifies the weight to apply to the auxiliary
        task loss.
    log_auxiliary_tasks_loss : bool, optional, default=False
        Whether to log the loss of auxiliary tasks to the main logger.
    compute_validation_loss : bool, optional, default=True
        Whether to compute the validation loss if a validation dataloader is provided.
        The loss function must be provided to compute the validation loss.
    compute_test_loss : bool, optional, default=True
        Whether to compute the test loss if a test dataloader is provided. The loss
        function must be provided to compute the test loss.
    evaluation_tasks : Dict[str, EvaluationSpec], optional, default=None
        Evaluation tasks to run during validation, while training, and during testing.

    """  # noqa: W505

    def __init__(  # noqa: PLR0912, PLR0915
        self,
        encoders: Dict[str, nn.Module],
        heads: Optional[Dict[str, Union[nn.Module, Dict[str, nn.Module]]]] = None,
        postprocessors: Optional[
            Dict[str, Union[nn.Module, Dict[str, nn.Module]]]
        ] = None,
        modality_module_mapping: Optional[Dict[str, ModuleKeySpec]] = None,
        optimizer: Optional[partial[torch.optim.Optimizer]] = None,
        lr_scheduler: Optional[
            Union[
                Dict[str, Union[partial[torch.optim.lr_scheduler.LRScheduler], Any]],
                partial[torch.optim.lr_scheduler.LRScheduler],
            ]
        ] = None,
        loss: Optional[CLIPLoss] = None,
        modality_loss_pairs: Optional[List[LossPairSpec]] = None,
        auxiliary_tasks: Optional[Dict[str, AuxiliaryTaskSpec]] = None,
        log_auxiliary_tasks_loss: bool = False,
        compute_validation_loss: bool = True,
        compute_test_loss: bool = True,
        evaluation_tasks: Optional[Dict[str, EvaluationSpec]] = None,
    ) -> None:
        """Initialize the module."""
        super().__init__()
        self.save_hyperparameters(
            ignore=[
                "encoders",
                "heads",
                "postprocessors",
                "modality_module_mapping",
                "loss",
                "auxiliary_tasks",
                "evaluation_tasks",
            ]
        )

        if modality_module_mapping is None:
            # assume all the module dictionaries use the same keys corresponding
            # to modalities
            modality_module_mapping = {}
            for key in encoders:
                modality_module_mapping[key] = ModuleKeySpec(
                    encoder_key=key,
                    head_key=key,
                    postprocessor_key=key,
                )

        # match modalities to encoders, heads, and postprocessors
        modality_encoder_mapping: Dict[str, Optional[str]] = {}
        modality_head_mapping: Dict[str, Optional[str]] = {}
        modality_postprocessor_mapping: Dict[str, Optional[str]] = {}
        for modality_key, module_mapping in modality_module_mapping.items():
            if not Modalities.has_modality(modality_key):
                raise ValueError(_unsupported_modality_error.format(modality_key))
            modality_encoder_mapping[modality_key] = module_mapping.encoder_key
            modality_head_mapping[modality_key] = module_mapping.head_key
            modality_postprocessor_mapping[modality_key] = (
                module_mapping.postprocessor_key
            )

        # ensure all modules are mapped to a modality
        for key in encoders:
            if key not in modality_encoder_mapping.values():
                if not Modalities.has_modality(key):
                    raise ValueError(_unsupported_modality_error.format(key))
                modality_encoder_mapping[key] = key

        if heads is not None:
            for key in heads:
                if key not in modality_head_mapping.values():
                    if not Modalities.has_modality(key):
                        raise ValueError(_unsupported_modality_error.format(key))
                    modality_head_mapping[key] = key

        if postprocessors is not None:
            for key in postprocessors:
                if key not in modality_postprocessor_mapping.values():
                    if not Modalities.has_modality(key):
                        raise ValueError(_unsupported_modality_error.format(key))
                    modality_postprocessor_mapping[key] = key

        self._available_modalities: List[Modality] = [
            Modalities.get_modality(modality_key)
            for modality_key in modality_encoder_mapping
        ]
        assert (
            len(self._available_modalities) >= 2
        ), "Expected at least two modalities to be available. "

        self.encoders = nn.ModuleDict(
            {
                Modalities.get_modality(modality_key).name: encoders[encoder_key]
                for modality_key, encoder_key in modality_encoder_mapping.items()
                if encoder_key is not None
            }
        )
        self.heads = None
        if heads is not None:
            self.heads = nn.ModuleDict(
                {
                    Modalities.get_modality(modality_key).name: heads[head_key]
                    if isinstance(heads[head_key], nn.Module)
                    else nn.Sequential(*heads[head_key].values())
                    for modality_key, head_key in modality_head_mapping.items()
                    if head_key is not None
                }
            )

        self.postprocessors = None
        if postprocessors is not None:
            self.postprocessors = nn.ModuleDict(
                {
                    Modalities.get_modality(modality_key).name: postprocessors[
                        postprocessor_key
                    ]
                    if isinstance(postprocessors[postprocessor_key], nn.Module)
                    else nn.Sequential(*postprocessors[postprocessor_key].values())
                    for modality_key, postprocessor_key in modality_postprocessor_mapping.items()
                    if postprocessor_key is not None
                }
            )

        if modality_loss_pairs is None:
            modality_loss_pairs = [
                LossPairSpec(modalities=(m1.name, m2.name))
                for m1, m2 in itertools.combinations(self._available_modalities, 2)
            ]

        for modality_pair in modality_loss_pairs:
            if not all(
                Modalities.get_modality(modality) in self._available_modalities
                for modality in modality_pair.modalities
            ):
                raise ValueError(
                    "Found unspecified modality in the loss pair specification "
                    f"{modality_pair.modalities}. Available modalities are "
                    f"{self._available_modalities}."
                )
        self.modality_loss_pairs = modality_loss_pairs

        self.aux_task_specs = auxiliary_tasks or {}
        self.auxiliary_tasks: Dict[str, L.LightningModule] = {}
        for task_name, task_spec in self.aux_task_specs.items():
            if not Modalities.has_modality(task_spec.modality):
                raise ValueError(
                    f"Found unsupported modality `{task_spec.modality}` in the auxiliary tasks. "
                    f"Available modalities are {self._available_modalities}."
                )
            if not isinstance(task_spec.task, partial):
                raise TypeError(
                    f"Expected auxiliary task to be a partial function, but got {type(task_spec.task)}."
                )

            self.auxiliary_tasks[task_name] = task_spec.task(
                self.encoders[Modalities.get_modality(task_spec.modality).name]
            )

        if loss is None and (compute_validation_loss or compute_test_loss):
            raise ValueError(
                "Loss function must be provided to compute validation or test loss."
            )

        self.loss_fn = loss
        self.optimizer = optimizer
        self.lr_scheduler = lr_scheduler
        self.log_auxiliary_tasks_loss = log_auxiliary_tasks_loss
        self.compute_validation_loss = compute_validation_loss
        self.compute_test_loss = compute_test_loss

        if evaluation_tasks is not None:
            for eval_task_spec in evaluation_tasks.values():
                if not isinstance(eval_task_spec.task, EvaluationHooks):
                    raise TypeError(
                        f"Expected {eval_task_spec.task} to be an instance of `EvaluationHooks` "
                        f"but got {type(eval_task_spec.task)}."
                    )

        self.evaluation_tasks = evaluation_tasks

    def encode(self, inputs: Dict[str, Any], modality: Modality) -> torch.Tensor:
        """Encode the input values for the given modality.

        Parameters
        ----------
        inputs : Dict[str, Any]
            Input values.
        modality : Modality
            The modality to encode.

        Returns
        -------
        torch.Tensor
            The encoded values for the specified modality.
        """
        output = self.encoders[modality.name](inputs)[0]

        if self.heads and modality.name in self.heads:
            output = self.heads[modality.name](output)

        if self.postprocessors and modality.name in self.postprocessors:
            output = self.postprocessors[modality.name](output)

        return output

    def forward(self, inputs: Dict[str, Any]) -> Dict[str, torch.Tensor]:
        """Run the forward pass.

        Parameters
        ----------
        inputs : Dict[str, Any]
            The input tensors to encode.

        Returns
        -------
        Dict[str, torch.Tensor]
            The encodings for each modality.
        """
        outputs = {
            modality.embedding: self.encode(inputs, modality)
            for modality in self._available_modalities
        }

        if not all(
            output.size(-1) == list(outputs.values())[0].size(-1)
            for output in outputs.values()
        ):
            raise ValueError("Expected all model outputs to have the same dimension.")

        return outputs

    def _compute_loss(
        self, batch: Dict[str, Any], batch_idx: int, outputs: Dict[str, torch.Tensor]
    ) -> Optional[torch.Tensor]:
        if self.loss_fn is None:
            return None

        contrastive_losses: list[torch.Tensor] = []
        for loss_pair in self.modality_loss_pairs:
            modality_a = Modalities.get_modality(loss_pair.modalities[0])
            modality_b = Modalities.get_modality(loss_pair.modalities[1])

            indices_a, indices_b = find_matching_indices(
                batch["example_ids"][modality_a.name],
                batch["example_ids"][modality_b.name],
            )
            if indices_a.numel() == 0 or indices_b.numel() == 0:
                continue

            contrastive_losses.append(
                self.loss_fn(
                    outputs[modality_a.embedding][indices_a],
                    outputs[modality_b.embedding][indices_b],
                )
                * loss_pair.weight
            )

        auxiliary_losses: list[torch.Tensor] = []
        if self.auxiliary_tasks:
            for task_name, task_spec in self.aux_task_specs.items():
                auxiliary_task_output = self.auxiliary_tasks[task_name].training_step(
                    batch, batch_idx
                )
                if isinstance(auxiliary_task_output, torch.Tensor):
                    auxiliary_task_loss = auxiliary_task_output
                elif isinstance(auxiliary_task_output, Mapping):
                    auxiliary_task_loss = auxiliary_task_output["loss"]
                else:
                    raise ValueError(
                        "Expected auxiliary task output to be a tensor or a mapping "
                        f"containing a 'loss' key, but got {type(auxiliary_task_output)}."
                    )

                auxiliary_losses.append(task_spec.loss_weight * auxiliary_task_loss)
                if self.log_auxiliary_tasks_loss:
                    self.log(f"train/{task_name}_loss", auxiliary_task_loss)

        return torch.stack(contrastive_losses + auxiliary_losses).sum()

    def training_step(self, batch: Dict[str, Any], batch_idx: int) -> torch.Tensor:
        """Compute the loss for the batch.

        Parameters
        ----------
        batch : Dict[str, Any]
            The batch of data to process.
        batch_idx : int
            The index of the batch.

        Returns
        -------
        torch.Tensor
            The loss for the batch.
        """
        outputs = self(batch)
        loss = self._compute_loss(batch, batch_idx, outputs)

        if loss is None:
            raise ValueError("The loss function must be provided for training.")

        self.log("train/loss", loss, prog_bar=True)

        return loss

    def on_validation_epoch_start(self) -> None:
        """Prepare for the validation epoch."""
        self._on_eval_epoch_start("val")

    def validation_step(
        self, batch: Dict[str, torch.Tensor], batch_idx: int
    ) -> Optional[torch.Tensor]:
        """Run a single validation step.

        Parameters
        ----------
        batch : Dict[Union[str, Modality], Any]
            The batch of data to process.
        batch_idx : int
            The index of the batch.

        Returns
        -------
        torch.Tensor or None
            The loss for the batch or None if the loss function is not provided.
        """
        return self._shared_eval_step(batch, batch_idx, "val")

    def on_validation_epoch_end(self) -> None:
        """Compute and log epoch-level metrics at the end of the validation epoch."""
        self._on_eval_epoch_end("val")

    def on_test_epoch_start(self) -> None:
        """Prepare for the test epoch."""
        self._on_eval_epoch_start("test")

    def test_step(
        self, batch: Dict[str, torch.Tensor], batch_idx: int
    ) -> Optional[torch.Tensor]:
        """Run a single test step.

        Parameters
        ----------
        batch : Dict[Union[str, Modality], Any]
            The batch of data to process.
        batch_idx : int
            The index of the batch.

        Returns
        -------
        torch.Tensor or None
            The loss for the batch or None if the loss function is not provided.
        """
        return self._shared_eval_step(batch, batch_idx, "test")

    def on_test_epoch_end(self) -> None:
        """Compute and log epoch-level metrics at the end of the test epoch."""
        self._on_eval_epoch_end("test")

    def configure_optimizers(self) -> OptimizerLRScheduler:  # noqa: PLR0912
        """Configure the optimizer and learning rate scheduler."""
        if self.optimizer is None:
            rank_zero_warn(
                "Optimizer not provided. Training will continue without an optimizer. "
                "LR scheduler will not be used.",
            )
            return None

        weight_decay: Optional[float] = self.optimizer.keywords.get(
            "weight_decay", None
        )
        if weight_decay is None:  # try getting default value
            kw_param = inspect.signature(self.optimizer.func).parameters.get(
                "weight_decay"
            )
            if kw_param is not None and kw_param.default != inspect.Parameter.empty:
                weight_decay = kw_param.default

        parameters = [param for param in self.parameters() if param.requires_grad]

        if weight_decay is not None:
            decay_params = []
            no_decay_params = []

            for param in self.parameters():
                if not param.requires_grad:
                    continue

                if param.ndim < 2:  # includes all bias and normalization parameters
                    no_decay_params.append(param)
                else:
                    decay_params.append(param)

            parameters = [
                {
                    "params": decay_params,
                    "weight_decay": weight_decay,
                    "name": "weight_decay_params",
                },
                {
                    "params": no_decay_params,
                    "weight_decay": 0.0,
                    "name": "no_weight_decay_params",
                },
            ]

        optimizer = self.optimizer(parameters)
        if not isinstance(optimizer, torch.optim.Optimizer):
            raise TypeError(
                "Expected optimizer to be an instance of `torch.optim.Optimizer`, "
                f"but got {type(optimizer)}.",
            )

        if self.lr_scheduler is not None:
            if isinstance(self.lr_scheduler, dict):
                if "scheduler" not in self.lr_scheduler:
                    raise ValueError(
                        "Expected 'scheduler' key in the learning rate scheduler dictionary.",
                    )

                lr_scheduler = self.lr_scheduler["scheduler"](optimizer)
                if not isinstance(lr_scheduler, torch.optim.lr_scheduler.LRScheduler):
                    raise TypeError(
                        "Expected scheduler to be an instance of `torch.optim.lr_scheduler.LRScheduler`, "
                        f"but got {type(lr_scheduler)}.",
                    )
                lr_scheduler_dict: Dict[
                    str, Union[torch.optim.lr_scheduler.LRScheduler, Any]
                ] = {"scheduler": lr_scheduler}

                if self.lr_scheduler.get("extras"):
                    lr_scheduler_dict.update(self.lr_scheduler["extras"])
                return {"optimizer": optimizer, "lr_scheduler": lr_scheduler_dict}

            lr_scheduler = self.lr_scheduler(optimizer)
            if not isinstance(lr_scheduler, torch.optim.lr_scheduler.LRScheduler):
                raise TypeError(
                    "Expected scheduler to be an instance of `torch.optim.lr_scheduler.LRScheduler`, "
                    f"but got {type(lr_scheduler)}.",
                )
            return [optimizer], [lr_scheduler]

        return optimizer

    def _on_eval_epoch_start(self, eval_type: Literal["val", "test"]) -> None:
        """Prepare for the evaluation epoch."""
        if self.evaluation_tasks:
            for task_spec in self.evaluation_tasks.values():
                if (eval_type == "val" and task_spec.run_on_validation) or (
                    eval_type == "test" and task_spec.run_on_test
                ):
                    task_spec.task.on_evaluation_epoch_start(self)

    def _shared_eval_step(
        self,
        batch: Dict[str, torch.Tensor],
        batch_idx: int,
        eval_type: Literal["val", "test"],
    ) -> Optional[torch.Tensor]:
        """Run a single evaluation step.

        Parameters
        ----------
        batch : Dict[Union[str, Modality], Any]
            The batch of data to process.
        batch_idx : int
            The index of the batch.

        Returns
        -------
        torch.Tensor or None
            The loss for the batch or None if the loss function is not provided.
        """
        loss: Optional[torch.Tensor] = None
        if (eval_type == "val" and self.compute_validation_loss) or (
            eval_type == "test" and self.compute_test_loss
        ):
            outputs = self(batch)
            loss = self._compute_loss(batch, batch_idx, outputs)
            if loss is not None and not self.trainer.sanity_checking:
                self.log(f"{eval_type}/loss", loss, prog_bar=True)

        if self.evaluation_tasks:
            for task_spec in self.evaluation_tasks.values():
                if (eval_type == "val" and task_spec.run_on_validation) or (
                    eval_type == "test" and task_spec.run_on_test
                ):
<<<<<<< HEAD
                    batch_result = task_spec.task.evaluation_step(
                        self, batch, batch_idx
                    )
                    if batch_result:
                        for key, value in batch_result.items():
                            self.log(
                                f"{eval_type}/{key}_step",
                                value,
                                on_step=True,
                                on_epoch=False,
                                sync_dist=True,
                            )
=======
                    task_spec.task.evaluation_step(self, batch, batch_idx)

>>>>>>> b291ea0e
        return loss

    def _on_eval_epoch_end(self, eval_type: Literal["val", "test"]) -> None:
        """Compute and log epoch-level metrics at the end of the evaluation epoch."""
        if self.evaluation_tasks:
            for task_spec in self.evaluation_tasks.values():
                if (eval_type == "val" and task_spec.run_on_validation) or (
                    eval_type == "test" and task_spec.run_on_test
                ):
                    task_spec.task.on_evaluation_epoch_end(self)<|MERGE_RESOLUTION|>--- conflicted
+++ resolved
@@ -622,23 +622,8 @@
                 if (eval_type == "val" and task_spec.run_on_validation) or (
                     eval_type == "test" and task_spec.run_on_test
                 ):
-<<<<<<< HEAD
-                    batch_result = task_spec.task.evaluation_step(
-                        self, batch, batch_idx
-                    )
-                    if batch_result:
-                        for key, value in batch_result.items():
-                            self.log(
-                                f"{eval_type}/{key}_step",
-                                value,
-                                on_step=True,
-                                on_epoch=False,
-                                sync_dist=True,
-                            )
-=======
                     task_spec.task.evaluation_step(self, batch, batch_idx)
 
->>>>>>> b291ea0e
         return loss
 
     def _on_eval_epoch_end(self, eval_type: Literal["val", "test"]) -> None:
