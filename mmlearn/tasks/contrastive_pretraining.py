--- conflicted
+++ resolved
@@ -172,15 +172,14 @@
         evaluation_tasks: Optional[Dict[str, EvaluationSpec]] = None,
     ) -> None:
         """Initialize the module."""
-<<<<<<< HEAD
         super().__init__(
             optimizer=optimizer,
             lr_scheduler=lr_scheduler,
             loss_fn=loss,
             compute_validation_loss=compute_validation_loss,
             compute_test_loss=compute_test_loss,
-=======
-        super().__init__()
+        )
+
         self.save_hyperparameters(
             ignore=[
                 "encoders",
@@ -191,7 +190,6 @@
                 "auxiliary_tasks",
                 "evaluation_tasks",
             ]
->>>>>>> 54fc1197
         )
 
         if modality_module_mapping is None:
