--- conflicted
+++ resolved
@@ -180,16 +180,11 @@
 
     Parameters
     ----------
-<<<<<<< HEAD
     modality : str, optional, default="RGB"
         The modality of the input data. This allows this model to be used with different
         image modalities e.g. RGB, Depth, etc.
     img_size : List[int], optional, default=None
         List of input image sizes.
-=======
-    img_size : Optional[list[int]], optional, default=None
-        list of input image sizes.
->>>>>>> 62f2dceb
     patch_size : int, optional, default=16
         Size of each patch.
     in_chans : int, optional, default=3
@@ -222,12 +217,8 @@
 
     def __init__(
         self,
-<<<<<<< HEAD
         modality: str = "RGB",
-        img_size: Optional[List[int]] = None,
-=======
         img_size: Optional[list[int]] = None,
->>>>>>> 62f2dceb
         patch_size: int = 16,
         in_chans: int = 3,
         embed_dim: int = 768,
@@ -320,16 +311,8 @@
                 nn.init.constant_(m.bias, 0)
 
     def forward(
-<<<<<<< HEAD
-        self, inputs: Dict[str, Any], return_hidden_states: bool = False
-    ) -> Tuple[torch.Tensor, Optional[List[torch.Tensor]]]:
-=======
-        self,
-        x: torch.Tensor,
-        masks: Optional[Union[torch.Tensor, list[torch.Tensor]]] = None,
-        return_hidden_states: bool = False,
-    ) -> Union[torch.Tensor, tuple[torch.Tensor, list[torch.Tensor]]]:
->>>>>>> 62f2dceb
+        self, inputs: dict[str, Any], return_hidden_states: bool = False
+    ) -> tuple[torch.Tensor, Optional[list[torch.Tensor]]]:
         """Forward pass through the Vision Transformer."""
         masks = inputs.get(self.modality.mask)
         if masks is not None and not isinstance(masks, list):
